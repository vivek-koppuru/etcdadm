--- conflicted
+++ resolved
@@ -2,11 +2,7 @@
 
 go_test(
     name = "go_default_test",
-<<<<<<< HEAD
     size = "enormous",  # Takes more than 900 seconds to run on travis
-=======
-    size = "enormous",  # Takes more than 900 seconds
->>>>>>> 8c7e6745
     srcs = [
         "clusterformation_test.go",
         "datapersists_test.go",
